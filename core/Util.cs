--- conflicted
+++ resolved
@@ -8,24 +8,21 @@
     public class Util
     {
 
-<<<<<<< HEAD
 		static public void gBreakToDebugger() {
 			if ( System.Diagnostics.Debugger.IsAttached)
 				System.Diagnostics.Debugger.Break();
 		}
-=======
+
+        static public void gDevAssert(bool bValue) {
+            if (bValue == false)
+                throw new Exception("gDevAssert");
+        }
+	
+	
         // useful in some cases
         public static bool IsRunningOnMono ()
         {
             return Type.GetType ("Mono.Runtime") != null;
-        }
-
-
->>>>>>> 8e570f76
-
-        static public void gDevAssert(bool bValue) {
-            if (bValue == false)
-                throw new Exception("gDevAssert");
         }
 
 
